--- conflicted
+++ resolved
@@ -1,10 +1,6 @@
 [package]
 name = "wterm-sessionizer"
-<<<<<<< HEAD
-version = "0.0.13-alpha"
-=======
 version = "0.0.14-alpha"
->>>>>>> e677bb8f
 authors = ["Kostiantyn Sharovarskyi <services@sharovarskyi.com>"]
 license = "MIT"
 description = "Tool to open repos in another folder"
@@ -22,10 +18,7 @@
 
 [dependencies]
 clap = { version = "4.4.2", features = ["derive"] }
-dialoguer = { version = "0.11.0", features = ["fuzzy-select"] }
-encode_unicode = "1.0.0"
-fuzzy-matcher = "0.3.7"
+dialoguer = { version = "0.10.3", features = ["fuzzy-select"] }
 indicatif = "0.17.3"
 path-absolutize = "3.0.14"
-shellexpand = "3.1.0"
-windows-sys = { version = "0.52.0", features = ["Win32_UI_Input", "Win32_Foundation", "Win32_System_Console", "Win32_UI_Input_KeyboardAndMouse"] }+shellexpand = "3.1.0"